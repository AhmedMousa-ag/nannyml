#  Author:   Niels Nuyttens  <niels@nannyml.com>
#
#  License: Apache Software License 2.0

<<<<<<< HEAD
"""Implementation of the Data Reconstruction Drift Calculator."""
from typing import Dict
=======
"""Contains the results of the data reconstruction drift calculation and provides plotting functionality."""
>>>>>>> 5cd3d364

import pandas as pd
import plotly.graph_objects as go

from nannyml.base import AbstractCalculator, AbstractCalculatorResult
from nannyml.exceptions import InvalidArgumentsException
from nannyml.plots._step_plot import _step_plot


class DataReconstructionDriftCalculatorResult(AbstractCalculatorResult):
    """Contains the results of the data reconstruction drift calculation and provides plotting functionality."""

<<<<<<< HEAD
    calculator_name: str = "multivariate_data_reconstruction_feature_drift"

    def plot(self, kind: str = 'drift', *args, **kwargs) -> go.Figure:
        """Renders a line plot of the ``reconstruction_error`` of the data reconstruction drift calculation results.

        Chunks are set on a time-based X-axis by using the period containing their observations.
        Chunks of different periods (``reference`` and ``analysis``) are represented using different colors and
        a vertical separation if the drift results contain multiple periods.
=======
    def __init__(self, results_data: pd.DataFrame, calculator: AbstractCalculator):
        super().__init__(results_data)

        from . import DataReconstructionDriftCalculator

        if not isinstance(calculator, DataReconstructionDriftCalculator):
            raise RuntimeError(
                f"{calculator.__class__.__name__} is not an instance of type " f"DataReconstructionDriftCalculator"
            )
        self.calculator = calculator

    @property
    def calculator_name(self) -> str:
        return "multivariate_data_reconstruction_feature_drift"

    def plot(self, kind: str = 'drift', plot_reference: bool = False, *args, **kwargs) -> go.Figure:
        """Renders plots for metrics returned by the multivariate data reconstruction calculator.
>>>>>>> 5cd3d364

        The different plot kinds that are available:

        - ``drift``
                plots the multivariate reconstruction error over the provided features
                per :class:`~nannyml.chunk.Chunk`.

        Parameters
        ----------
        kind: str, default=`drift`
            The kind of plot you want to have. Value can currently only be ``drift``.
        plot_reference: bool, default=False
            Indicates whether to include the reference period in the plot or not. Defaults to ``False``.

        Returns
        -------
        fig: :class:`plotly.graph_objs._figure.Figure`
            A :class:`~plotly.graph_objs._figure.Figure` object containing the requested drift plot.

            Can be saved to disk using the :meth:`~plotly.graph_objs._figure.Figure.write_image` method
            or shown rendered on screen using the :meth:`~plotly.graph_objs._figure.Figure.show` method.

        Examples
        --------
        >>> import nannyml as nml
        >>> reference_df, analysis_df, _ = nml.load_synthetic_binary_classification_dataset()
        >>>
        >>> feature_column_names = [col for col in reference_df.columns
        >>>                         if col not in ['y_pred', 'y_pred_proba', 'work_home_actual', 'timestamp']]
        >>> calc = nml.DataReconstructionDriftCalculator(
        >>>     feature_column_names=feature_column_names,
        >>>     timestamp_column_name='timestamp'
        >>> )
        >>> calc.fit(reference_df)
        >>> results = calc.calculate(analysis_df)
        >>> print(results.data)  # access the numbers
                             key  start_index  ...  upper_threshold alert
        0       [0:4999]            0  ...         1.511762  True
        1    [5000:9999]         5000  ...         1.511762  True
        2  [10000:14999]        10000  ...         1.511762  True
        3  [15000:19999]        15000  ...         1.511762  True
        4  [20000:24999]        20000  ...         1.511762  True
        5  [25000:29999]        25000  ...         1.511762  True
        6  [30000:34999]        30000  ...         1.511762  True
        7  [35000:39999]        35000  ...         1.511762  True
        8  [40000:44999]        40000  ...         1.511762  True
        9  [45000:49999]        45000  ...         1.511762  True
        >>> fig = results.plot(plot_reference=True)
        >>> fig.show()
        """
        if kind == 'drift':
            return _plot_drift(self.data, self.calculator, plot_reference)
        else:
            raise InvalidArgumentsException(
                f"unknown plot kind '{kind}'. "
                f"Please provide on of: ['feature_drift', 'feature_distribution', "
                f"'prediction_drift', 'prediction_distribution']."
            )

<<<<<<< HEAD
    @property
    def plots(self) -> Dict[str, go.Figure]:
        return {'multivariate_feature_drift': _plot_drift(self.data)}


def _plot_drift(data: pd.DataFrame, *args, **kwargs) -> go.Figure:
    plot_period_separator = len(data.value_counts()) > 1
=======
    # @property
    # def plots(self) -> Dict[str, go.Figure]:
    #     return {'multivariate_feature_drift': _plot_drift(self.data)}


def _plot_drift(data: pd.DataFrame, calculator, plot_reference: bool) -> go.Figure:
    plot_period_separator = plot_reference

    data['period'] = 'analysis'

    if plot_reference:
        reference_results = calculator.previous_reference_results
        reference_results['period'] = 'reference'
        data = pd.concat([reference_results, data], ignore_index=True)

>>>>>>> 5cd3d364
    fig = _step_plot(
        table=data,
        metric_column_name='reconstruction_error',
        chunk_column_name='key',
        drift_column_name='alert',
        lower_threshold_column_name='lower_threshold',
        upper_threshold_column_name='upper_threshold',
        hover_labels=['Chunk', 'Reconstruction error', 'Target data'],
        title='Data Reconstruction Drift',
        y_axis_title='Reconstruction Error',
        v_line_separating_analysis_period=plot_period_separator,
    )

    return fig<|MERGE_RESOLUTION|>--- conflicted
+++ resolved
@@ -2,12 +2,7 @@
 #
 #  License: Apache Software License 2.0
 
-<<<<<<< HEAD
-"""Implementation of the Data Reconstruction Drift Calculator."""
-from typing import Dict
-=======
 """Contains the results of the data reconstruction drift calculation and provides plotting functionality."""
->>>>>>> 5cd3d364
 
 import pandas as pd
 import plotly.graph_objects as go
@@ -20,16 +15,6 @@
 class DataReconstructionDriftCalculatorResult(AbstractCalculatorResult):
     """Contains the results of the data reconstruction drift calculation and provides plotting functionality."""
 
-<<<<<<< HEAD
-    calculator_name: str = "multivariate_data_reconstruction_feature_drift"
-
-    def plot(self, kind: str = 'drift', *args, **kwargs) -> go.Figure:
-        """Renders a line plot of the ``reconstruction_error`` of the data reconstruction drift calculation results.
-
-        Chunks are set on a time-based X-axis by using the period containing their observations.
-        Chunks of different periods (``reference`` and ``analysis``) are represented using different colors and
-        a vertical separation if the drift results contain multiple periods.
-=======
     def __init__(self, results_data: pd.DataFrame, calculator: AbstractCalculator):
         super().__init__(results_data)
 
@@ -47,7 +32,6 @@
 
     def plot(self, kind: str = 'drift', plot_reference: bool = False, *args, **kwargs) -> go.Figure:
         """Renders plots for metrics returned by the multivariate data reconstruction calculator.
->>>>>>> 5cd3d364
 
         The different plot kinds that are available:
 
@@ -107,15 +91,6 @@
                 f"'prediction_drift', 'prediction_distribution']."
             )
 
-<<<<<<< HEAD
-    @property
-    def plots(self) -> Dict[str, go.Figure]:
-        return {'multivariate_feature_drift': _plot_drift(self.data)}
-
-
-def _plot_drift(data: pd.DataFrame, *args, **kwargs) -> go.Figure:
-    plot_period_separator = len(data.value_counts()) > 1
-=======
     # @property
     # def plots(self) -> Dict[str, go.Figure]:
     #     return {'multivariate_feature_drift': _plot_drift(self.data)}
@@ -131,7 +106,6 @@
         reference_results['period'] = 'reference'
         data = pd.concat([reference_results, data], ignore_index=True)
 
->>>>>>> 5cd3d364
     fig = _step_plot(
         table=data,
         metric_column_name='reconstruction_error',
