--- conflicted
+++ resolved
@@ -414,7 +414,7 @@
 name = "flake8"
 version = "3.9.2"
 description = "the modular source code checker: pep8 pyflakes and co"
-category = "main"
+category = "dev"
 optional = false
 python-versions = "!=3.0.*,!=3.1.*,!=3.2.*,!=3.3.*,!=3.4.*,>=2.7"
 
@@ -440,11 +440,7 @@
 name = "flake8-typing-imports"
 version = "1.12.0"
 description = "flake8 plugin which checks that typing imports are properly guarded"
-<<<<<<< HEAD
-category = "main"
-=======
-category = "dev"
->>>>>>> 5cd3d364
+category = "dev"
 optional = false
 python-versions = ">=3.6.1"
 
@@ -690,7 +686,7 @@
 name = "importlib-metadata"
 version = "4.11.4"
 description = "Read metadata from Python packages"
-category = "main"
+category = "dev"
 optional = false
 python-versions = ">=3.7"
 
@@ -1078,7 +1074,7 @@
 name = "mccabe"
 version = "0.6.1"
 description = "McCabe checker, plugin for flake8"
-category = "main"
+category = "dev"
 optional = false
 python-versions = "*"
 
@@ -1552,7 +1548,7 @@
 name = "pycodestyle"
 version = "2.7.0"
 description = "Python style guide checker"
-category = "main"
+category = "dev"
 optional = false
 python-versions = ">=2.7, !=3.0.*, !=3.1.*, !=3.2.*, !=3.3.*"
 
@@ -1582,7 +1578,7 @@
 name = "pyflakes"
 version = "2.3.1"
 description = "passive checker of Python programs"
-category = "main"
+category = "dev"
 optional = false
 python-versions = ">=2.7, !=3.0.*, !=3.1.*, !=3.2.*, !=3.3.*"
 
@@ -2332,7 +2328,7 @@
 name = "zipp"
 version = "3.8.0"
 description = "Backport of pathlib-compatible object wrapper for zip files"
-category = "main"
+category = "dev"
 optional = false
 python-versions = ">=3.7"
 
@@ -2343,11 +2339,7 @@
 [metadata]
 lock-version = "1.1"
 python-versions = ">=3.7.1,<3.11>"
-<<<<<<< HEAD
-content-hash = "a3ba09ebaea3a9ecf5317eef4e8f1dcc8eb21e91f5b977aafe0119c7cc3a7ca1"
-=======
 content-hash = "ce0156688518f419891c4a9c10da5825a1b39b6465c95547e8c9504ca606e04b"
->>>>>>> 5cd3d364
 
 [metadata.files]
 aiohttp = [
